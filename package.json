--- conflicted
+++ resolved
@@ -24,12 +24,7 @@
     "@aws-sdk/s3-request-presigner": "^3.620.1",
     "@chronark/zod-bird": "^0.3.9",
     "@github/webauthn-json": "^2.1.1",
-<<<<<<< HEAD
-    "@headlessui/react": "^1.7.19",
     "@jitsu/js": "^1.9.6",
-=======
-    "@jitsu/js": "^1.9.5",
->>>>>>> 73e46d15
     "@mdx-js/loader": "^3.0.1",
     "@mdx-js/react": "^3.0.1",
     "@next-auth/prisma-adapter": "^1.0.7",
