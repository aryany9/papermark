--- conflicted
+++ resolved
@@ -232,20 +232,10 @@
             (doc) => doc.document.versions[0].storageType !== "VERCEL_BLOB",
           );
 
-<<<<<<< HEAD
-        folderDocs.forEach((doc) =>
-          addFileToStructure(
-            folder.path,
-            doc.document.name,
-            doc.document.versions[0].file,
-          ),
-        );
-=======
         // If the folder is empty, ensure it's still added to the structure
         if (folderDocs && folderDocs.length === 0) {
           addFileToStructure(folder.path, "", "");
         }
->>>>>>> 70d53da4
       });
 
       const client = getLambdaClient();
