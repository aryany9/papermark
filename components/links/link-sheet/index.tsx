--- conflicted
+++ resolved
@@ -24,16 +24,12 @@
 import DomainSection from "./domain-section";
 import AllowDownloadSection from "./allow-download-section";
 import { useTeam } from "@/context/team-context";
-<<<<<<< HEAD
-import AllowNotificationSection from "./allow-notification";
 import EmailAuthenticationSection from "./email-authentication-section";
-=======
 import AllowNotificationSection from "./allow-notification-section";
 import FeedbackSection from "./feedback-section";
 import OGSection from "./og-section";
 import { ScrollArea } from "@/components/ui/scroll-area";
 import { upload } from "@vercel/blob/client";
->>>>>>> 6793aa1d
 
 export const DEFAULT_LINK_PROPS = {
   id: null,
@@ -221,17 +217,9 @@
                       </div>
                     </div>
 
-<<<<<<< HEAD
-                  <div>
-                    <EmailProtectionSection {...{ data, setData }} />
-                    <EmailAuthenticationSection {...{ data, setData }} />
-                    <AllowDownloadSection {...{ data, setData }} />
-                    <PasswordSection {...{ data, setData }} />
-                    <ExpirationSection {...{ data, setData }} />
-                    <AllowNotificationSection {...{ data, setData }} />
-=======
                     <div>
                       <EmailProtectionSection {...{ data, setData }} />
+                      <EmailAuthenticationSection {...{ data, setData }} />
                       <AllowDownloadSection {...{ data, setData }} />
                       <PasswordSection {...{ data, setData }} />
                       <ExpirationSection {...{ data, setData }} />
@@ -239,7 +227,6 @@
                       <AllowNotificationSection {...{ data, setData }} />
                       <FeedbackSection {...{ data, setData }} />
                     </div>
->>>>>>> 6793aa1d
                   </div>
                 </div>
               </div>
