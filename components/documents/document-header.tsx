import Image from "next/image";
import { useRouter } from "next/router";

import { Parser } from "json2csv";
import { useEffect, useRef, useState } from "react";

import { useTeam } from "@/context/team-context";
import { useLimits } from "@/ee/limits/swr-handler";
import { Document, DocumentVersion } from "@prisma/client";
import {
  BetweenHorizontalStartIcon,
<<<<<<< HEAD
  FileDownIcon,
=======
  PlusIcon,
>>>>>>> 0c816c10
  SheetIcon,
  Sparkles,
  TrashIcon,
} from "lucide-react";
import { usePlausible } from "next-plausible";
import { useTheme } from "next-themes";
import { toast } from "sonner";
import { mutate } from "swr";

import FileUp from "@/components/shared/icons/file-up";
import MoreVertical from "@/components/shared/icons/more-vertical";
import PapermarkSparkle from "@/components/shared/icons/papermark-sparkle";
import { Button } from "@/components/ui/button";
import {
  DropdownMenu,
  DropdownMenuContent,
  DropdownMenuGroup,
  DropdownMenuItem,
  DropdownMenuLabel,
  DropdownMenuSeparator,
  DropdownMenuTrigger,
} from "@/components/ui/dropdown-menu";

import { usePlan } from "@/lib/swr/use-billing";
import useDatarooms from "@/lib/swr/use-datarooms";
import { DocumentWithLinksAndLinkCountAndViewCount } from "@/lib/types";
import { cn, getExtension } from "@/lib/utils";
import { fileIcon } from "@/lib/utils/get-file-icon";

import { UpgradePlanModal } from "../billing/upgrade-plan-modal";
import { AddDataroomModal } from "../datarooms/add-dataroom-modal";
import { DataroomTrialModal } from "../datarooms/dataroom-trial-modal";
import AdvancedSheet from "../shared/icons/advanced-sheet";
import PortraitLandscape from "../shared/icons/portrait-landscape";
import LoadingSpinner from "../ui/loading-spinner";
import { ButtonTooltip } from "../ui/tooltip";
import { AddDocumentModal } from "./add-document-modal";
import { AddToDataroomModal } from "./add-document-to-dataroom-modal";

export default function DocumentHeader({
  prismaDocument,
  primaryVersion,
  teamId,
  actions,
}: {
  prismaDocument: Document;
  primaryVersion: DocumentVersion;
  teamId: string;
  actions?: React.ReactNode[];
}) {
  const router = useRouter();
  const teamInfo = useTeam();
  const { datarooms: dataRooms } = useDatarooms();
  const { theme, systemTheme } = useTheme();
  const isLight =
    theme === "light" || (theme === "system" && systemTheme === "light");
  const { plan, trial } = usePlan();
  const [isEditingName, setIsEditingName] = useState<boolean>(false);
  const [menuOpen, setMenuOpen] = useState<boolean>(false);
  const [isFirstClick, setIsFirstClick] = useState<boolean>(false);
  const [orientationLoading, setOrientationLoading] = useState<boolean>(false);
  const [addDataRoomOpen, setAddDataRoomOpen] = useState<boolean>(false);
  const [addDocumentVersion, setAddDocumentVersion] = useState<boolean>(false);
  const [openAddDocModal, setOpenAddDocModal] = useState<boolean>(false);
  const [trialModalOpen, setTrialModalOpen] = useState<boolean>(false);
  const [planModalOpen, setPlanModalOpen] = useState<boolean>(false);
  const nameRef = useRef<HTMLHeadingElement>(null);
  const enterPressedRef = useRef<boolean>(false);
  const dropdownRef = useRef<HTMLDivElement | null>(null);

  const { limits } = useLimits();

  const numDatarooms = dataRooms?.length ?? 0;
  const limitDatarooms = limits?.datarooms ?? 1;

  const isBusiness = plan === "business";
  const isDatarooms = plan === "datarooms";
  const isTrialDatarooms = trial === "drtrial";
  const canCreateUnlimitedDatarooms =
    isDatarooms || (isBusiness && numDatarooms < limitDatarooms);
  const actionRows: React.ReactNode[][] = [];

  if (actions) {
    for (let i = 0; i < actions.length; i += 3) {
      actionRows.push(actions.slice(i, i + 3));
    }
  }

  const currentTime = new Date();
  const formattedTime =
    currentTime.getFullYear() +
    "-" +
    String(currentTime.getMonth() + 1).padStart(2, "0") +
    "-" +
    String(currentTime.getDate()).padStart(2, "0") +
    "_" +
    String(currentTime.getHours()).padStart(2, "0") +
    "-" +
    String(currentTime.getMinutes()).padStart(2, "0");
  "-" + String(currentTime.getSeconds()).padStart(2, "0");


  const plausible = usePlausible();

  // https://github.com/radix-ui/primitives/issues/1241#issuecomment-1888232392
  useEffect(() => {
    if (!addDataRoomOpen || !addDocumentVersion) {
      setTimeout(() => {
        document.body.style.pointerEvents = "";
      });
    }
  }, [addDataRoomOpen, addDocumentVersion]);

  const handleNameSubmit = async () => {
    if (enterPressedRef.current) {
      enterPressedRef.current = false;
      return;
    }
    if (nameRef.current && isEditingName) {
      const newName = nameRef.current.innerText;

      if (newName !== prismaDocument!.name) {
        const response = await fetch(
          `/api/teams/${teamId}/documents/${prismaDocument!.id}/update-name`,
          {
            method: "POST",
            headers: {
              "Content-Type": "application/json",
            },
            body: JSON.stringify({
              name: newName,
            }),
          },
        );

        if (response.ok) {
          const { message } = await response.json();
          toast.success(message);
        } else {
          const { message } = await response.json();
          toast.error(message);
        }
      }
      setIsEditingName(false);
    }
  };

  const preventEnterAndSubmit = (
    event: React.KeyboardEvent<HTMLHeadingElement>,
  ) => {
    if (event.key === "Enter") {
      event.preventDefault(); // Prevent the default line break
      setIsEditingName(true);
      enterPressedRef.current = true;
      handleNameSubmit(); // Handle the submit
      if (nameRef.current) {
        nameRef.current.blur(); // Remove focus from the h2 element
      }
    }
  };

  const activateOrRedirectAssistant = async (document: Document) => {
    if (document.assistantEnabled) {
      router.push(`/documents/${document.id}/chat`);
    } else {
      toast.promise(
        fetch("/api/assistants", {
          method: "POST",
          headers: {
            "Content-Type": "application/json",
          },
          body: JSON.stringify({
            documentId: document.id,
          }),
        }).then(() => {
          // Once the assistant is activated, redirect to the chat
          plausible("assistantEnabled", { props: { documentId: document.id } }); // track the event

          // refetch to fix the UI delay
          mutate(`/api/teams/${teamId}/documents/${document.id}`);

          router.push(`/documents/${document.id}/chat`);
        }),
        {
          loading: "Activating Assistant...",
          success: "Papermark Assistant successfully activated.",
          error: "Activation failed. Please try again.",
        },
      );
    }
  };

  const activateOrDeactivateAssistant = async (
    active: boolean,
    prismaDocumentId: string,
  ) => {
    const fetchPromise = fetch("/api/assistants", {
      method: active ? "POST" : "DELETE",
      headers: {
        "Content-Type": "application/json",
      },
      body: JSON.stringify({
        documentId: prismaDocumentId,
      }),
    }).then(() => {
      // refetch to fix the UI delay
      mutate(`/api/teams/${teamId}/documents/${prismaDocumentId}`);
    });

    toast.promise(fetchPromise, {
      loading: `${active ? "Activating" : "Deactivating"} Assistant...`,
      success: `Papermark Assistant successfully ${active ? "activated" : "deactivated"}.`,
      error: `${active ? "Activation" : "Deactivation"} failed. Please try again.`,
    });
  };

  const changeDocumentOrientation = async () => {
    setOrientationLoading(true);
    try {
      const response = await fetch(
        "/api/teams/" +
          teamId +
          "/documents/" +
          prismaDocument.id +
          "/change-orientation",
        {
          method: "POST",
          headers: {
            "Content-Type": "application/json",
          },
          body: JSON.stringify({
            versionId: primaryVersion.id,
            isVertical: primaryVersion.isVertical ? false : true,
          }),
        },
      );

      if (response.ok) {
        const { message } = await response.json();
        toast.success(message);

        mutate(`/api/teams/${teamId}/documents/${prismaDocument.id}`);
      } else {
        const { message } = await response.json();
        toast.error(message);
      }
    } catch (error) {
      console.error("Error:", error);
      toast.error("An error occurred. Please try again.");
    } finally {
      setOrientationLoading(false);
    }
  };

  const enableAdvancedExcel = async (document: Document) => {
    try {
      const response = await fetch(
        `/api/teams/${teamId}/documents/${document.id}/advanced-mode`,
        { method: "POST", headers: { "Content-Type": "application/json" } },
      );
      if (!response.ok) {
        const { message } = await response.json();
        toast.error(message);
      } else {
        const { message } = await response.json();
        plausible("advancedExcelEnabled", {
          props: { documentId: document.id },
        }); // track the event
        toast.success(message);
      }
    } catch (error) {
      console.error("Error:", error);
      toast.error("An error occurred. Please try again.");
    }
  };
  // export method to fetch the visits data and convert to csv.
  const exportVisitCounts = async (document: Document) => {
    try {
      const response = await fetch(
        `/api/teams/${teamId}/documents/${document.id}/export-visits`,
        { method: "GET" }
      );
      if (!response.ok) {
        throw new Error(`HTTP error! status: ${response.status}`);
      }
      const data = await response.json();

      // appending JSON data as per their field names.
      const fields = [
        { label: 'Viewed at', value: 'viewedAt' },
        { label: 'Name', value: 'viewerName' },
        { label: 'Email', value: 'viewerEmail' },
        { label: 'Link Name', value: 'linkName' },
        { label: 'Total Visit Duration', value: 'totalVisitDuration' },
        { label: '% (Visit) Completion', value: 'visitCompletion' },
        { label: 'Document version', value: 'documentVersion' },
        { label: 'Downloaded at', value: 'downloadedAt' },
        { label: 'Verified', value: 'verified' }
      ];
      const json2csvParser = new Parser({ fields });
      const csv = json2csvParser.parse(data.visits);

      // Creating csv as per the time stamp.
      const blob = new Blob([csv], { type: 'text/csv;charset=utf-8;' });
      const url = URL.createObjectURL(blob);
      const link = window.document.createElement('a');
      link.href = url;
      link.setAttribute('download', `${data.documentName}_visits_${formattedTime}.csv`);
      window.document.body.appendChild(link);
      link.click();
      window.document.body.removeChild(link);

      toast.success("CSV file downloaded successfully");
    } catch (error) {
      console.error("Error:", error);
      toast.error("An error occurred while downloading the CSV. Please try again.");
    }
  };

  useEffect(() => {
    function handleClickOutside(event: { target: any }) {
      if (dropdownRef.current && !dropdownRef.current.contains(event.target)) {
        setMenuOpen(false);
        setIsFirstClick(false);
      }
    }

    document.addEventListener("mousedown", handleClickOutside);
    return () => {
      document.removeEventListener("mousedown", handleClickOutside);
    };
  }, []);

  const handleDeleteDocument = async (documentId: string) => {
    // Prevent the first click from deleting the document
    if (!isFirstClick) {
      setIsFirstClick(true);
      return;
    }

    toast.promise(
      fetch(`/api/teams/${teamId}/documents/${documentId}`, {
        method: "DELETE",
      }).then(() => {
        mutate(`/api/teams/${teamInfo?.currentTeam?.id}/documents`, null, {
          populateCache: (_, docs) => {
            return docs.filter(
              (doc: DocumentWithLinksAndLinkCountAndViewCount) =>
                doc.id !== documentId,
            );
          },
          revalidate: false,
        });
        setIsFirstClick(false);
        setMenuOpen(false);
        router.push("/documents");
      }),
      {
        loading: "Deleting document...",
        success: "Document deleted successfully.",
        error: "Failed to delete document. Try again.",
      },
    );
  };

  const handleMenuStateChange = (open: boolean) => {
    if (isFirstClick) {
      setMenuOpen(true); // Keep the dropdown open on the first click
      return;
    }

    // If the menu is closed, reset the isFirstClick state
    if (!open) {
      setIsFirstClick(false);
      setMenuOpen(false); // Ensure the dropdown is closed
    } else {
      setMenuOpen(true); // Open the dropdown
    }
  };

  const handleButtonClick = (event: any, documentId: string) => {
    event.stopPropagation();
    event.preventDefault();

    if (isFirstClick) {
      handleDeleteDocument(documentId);
      setIsFirstClick(false);
      setMenuOpen(false); // Close the dropdown after deleting
    } else {
      setIsFirstClick(true);
    }
  };

  const renderDropdownMenuItem = () => {
    if (isBusiness && !canCreateUnlimitedDatarooms) {
      return (
        <DropdownMenuItem onClick={() => setPlanModalOpen(true)}>
          <PlusIcon className="mr-2 h-4 w-4" aria-hidden="true" />
          <span>Upgrade to Add Datarooms</span>
        </DropdownMenuItem>
      );
    }

    if (isTrialDatarooms && dataRooms && !isBusiness && !isDatarooms) {
      return (
        <DropdownMenuItem onClick={() => setPlanModalOpen(true)}>
          <PlusIcon className="mr-2 h-4 w-4" aria-hidden="true" />
          <span>Upgrade to Add Datarooms</span>
        </DropdownMenuItem>
      );
    }

    return (
      <DropdownMenuItem onClick={() => setTrialModalOpen(true)}>
        <PlusIcon className="mr-2 h-4 w-4" aria-hidden="true" />
        <span>Start Data Room Trial</span>
      </DropdownMenuItem>
    );
  };

  return (
    <header className="flex items-center justify-between gap-x-8">
      <div className="flex items-center space-x-2">
        {fileIcon({
          fileType: prismaDocument.type ?? "",
          className: "size-7 sm:size-8",
          isLight,
        })}

        <div className="mt-1 flex flex-col lg:mt-0">
          <h2
            className="rounded-md border border-transparent px-1 py-0.5 text-lg font-semibold tracking-tight text-foreground duration-200 hover:cursor-text hover:border hover:border-border focus-visible:text-lg lg:px-3 lg:py-1 lg:text-xl lg:focus-visible:text-xl xl:text-2xl"
            ref={nameRef}
            contentEditable={true}
            onFocus={() => setIsEditingName(true)}
            onBlur={handleNameSubmit}
            onKeyDown={preventEnterAndSubmit}
            title="Click to edit"
            dangerouslySetInnerHTML={{ __html: prismaDocument.name }}
          />
          {isEditingName && (
            <span className="mt-1 text-xs text-muted-foreground">
              {`Press <Enter> to save the name.`}
            </span>
          )}
        </div>

        {prismaDocument.type === "sheet" &&
          prismaDocument.advancedExcelEnabled && (
            <ButtonTooltip content="Advanced Excel mode">
              <span className="mt-1 text-xs">
                <AdvancedSheet className="h-6 w-6" />
              </span>
            </ButtonTooltip>
          )}
      </div>

      <div className="flex items-center gap-x-4 md:gap-x-2 lg:gap-x-4">
        {!orientationLoading ? (
          <ButtonTooltip content="Change orientation">
            <button
              className="hidden md:flex"
              onClick={changeDocumentOrientation}
              title={`Change document orientation to ${primaryVersion.isVertical ? "landscape" : "portrait"}`}
            >
              <PortraitLandscape
                className={cn(
                  "h-6 w-6",
                  !primaryVersion.isVertical && "-rotate-90 transform",
                )}
              />
            </button>
          </ButtonTooltip>
        ) : (
          <div className="hidden md:flex">
            <LoadingSpinner className="h-6 w-6" />
          </div>
        )}

        {primaryVersion.type !== "notion" && (
          <AddDocumentModal
            newVersion
            openModal={openAddDocModal}
            setAddDocumentModalOpen={setOpenAddDocModal}
          >
            <ButtonTooltip content="Upload a new version">
              <button
                title="Upload a new version"
                onClick={(e) => {
                  e.stopPropagation();
                  setOpenAddDocModal(true);
                }}
                className="hidden md:flex"
              >
                <FileUp className="h-6 w-6" />
              </button>
            </ButtonTooltip>
          </AddDocumentModal>
        )}

        {prismaDocument.type !== "notion" &&
          prismaDocument.type !== "sheet" &&
          prismaDocument.assistantEnabled && (
            <Button
              className="group hidden h-8 space-x-1 whitespace-nowrap bg-gradient-to-r from-[#16222A] via-emerald-500 to-[#16222A] text-xs duration-200 ease-linear hover:bg-right md:flex lg:h-9 lg:text-sm"
              variant={"special"}
              size={"icon"}
              style={{ backgroundSize: "200% auto" }}
              onClick={() => activateOrRedirectAssistant(prismaDocument)}
              title="Open AI Assistant"
            >
              <PapermarkSparkle className="h-5 w-5" />
            </Button>
          )}

        <div className="flex items-center gap-x-1">
          {actionRows.map((row, i) => (
            <ul
              key={i.toString()}
              className="flex flex-wrap items-center justify-end gap-2 md:flex-nowrap md:gap-4"
            >
              {row.map((action, i) => (
                <li key={i}>{action}</li>
              ))}
            </ul>
          ))}
        </div>

        <DropdownMenu open={menuOpen} onOpenChange={handleMenuStateChange}>
          <DropdownMenuTrigger asChild>
            <Button
              variant="outline"
              className="h-8 w-8 bg-transparent p-0 lg:h-9 lg:w-9"
            >
              <span className="sr-only">Open menu</span>
              <MoreVertical className="h-4 w-4" />
            </Button>
          </DropdownMenuTrigger>
          <DropdownMenuContent
            align="end"
            className="w-[240px]"
            ref={dropdownRef}
          >
            <DropdownMenuLabel>Actions</DropdownMenuLabel>
            <DropdownMenuGroup className="block md:hidden">
              <DropdownMenuItem>
                <AddDocumentModal
                  newVersion
                  setAddDocumentModalOpen={setAddDocumentVersion}
                >
                  <button
                    title="Add a new version"
                    className="flex items-center"
                    onClick={(e) => {
                      e.stopPropagation();
                      setAddDocumentVersion(true);
                    }}
                  >
                    <FileUp className="mr-2 h-4 w-4" /> Add new version
                  </button>
                </AddDocumentModal>
              </DropdownMenuItem>

              <DropdownMenuItem onClick={() => changeDocumentOrientation()}>
                <PortraitLandscape
                  className={cn(
                    "mr-2 h-4 w-4",
                    !primaryVersion.isVertical && "-rotate-90 transform",
                  )}
                />
                {" Change orientation"}
              </DropdownMenuItem>

              {prismaDocument.type !== "notion" &&
                prismaDocument.type !== "sheet" && (
                  <DropdownMenuItem
                    onClick={() => activateOrRedirectAssistant(prismaDocument)}
                  >
                    <PapermarkSparkle className="mr-2 h-4 w-4" />
                    Open AI Assistant
                  </DropdownMenuItem>
                )}

              <DropdownMenuSeparator />
            </DropdownMenuGroup>
            {primaryVersion.type !== "notion" &&
              primaryVersion.type !== "sheet" &&
              (!prismaDocument.assistantEnabled ? (
                <DropdownMenuItem
                  onClick={() =>
                    activateOrDeactivateAssistant(true, prismaDocument.id)
                  }
                >
                  <Sparkles className="mr-2 h-4 w-4" /> Activate Assistant
                </DropdownMenuItem>
              ) : (
                <DropdownMenuItem
                  onClick={() =>
                    activateOrDeactivateAssistant(false, prismaDocument.id)
                  }
                >
                  <Sparkles className="mr-2 h-4 w-4" /> Disable Assistant
                </DropdownMenuItem>
              ))}
            {prismaDocument.type === "sheet" &&
              !prismaDocument.advancedExcelEnabled &&
              (plan === "business" || plan === "datarooms" || trial) && (
                <DropdownMenuItem
                  onClick={() => enableAdvancedExcel(prismaDocument)}
                >
                  <SheetIcon className="mr-2 h-4 w-4" />
                  Enable Advanced Mode
                </DropdownMenuItem>
              )}
            {dataRooms && dataRooms.length !== 0 && (
              <DropdownMenuItem onClick={() => setAddDataRoomOpen(true)}>
                <BetweenHorizontalStartIcon className="mr-2 h-4 w-4" />
                Add to dataroom
              </DropdownMenuItem>
            )}
            {renderDropdownMenuItem()}
            <DropdownMenuSeparator />
<<<<<<< HEAD

            {/* Export views in CSV */}
            <DropdownMenuItem onClick={() => exportVisitCounts(prismaDocument)}>
              <FileDownIcon className="mr-2 h-4 w-4" />
              Export visits
            </DropdownMenuItem>
            
            <DropdownMenuSeparator />

=======
>>>>>>> 0c816c10
            <DropdownMenuItem
              className="text-destructive focus:bg-destructive focus:text-destructive-foreground"
              onClick={(event) => handleButtonClick(event, prismaDocument.id)}
            >
              <TrashIcon className="mr-2 h-4 w-4" />
              {isFirstClick ? "Really delete?" : "Delete document"}
            </DropdownMenuItem>
            {/* create a dropdownmenuitem that onclick calls a post request to /api/assistants with the documentId */}
          </DropdownMenuContent>
        </DropdownMenu>
      </div>

      {addDataRoomOpen ? (
        <AddToDataroomModal
          open={addDataRoomOpen}
          setOpen={setAddDataRoomOpen}
          documentId={prismaDocument.id}
          documentName={prismaDocument.name}
        />
      ) : null}

      {trialModalOpen ? (
        <DataroomTrialModal
          openModal={trialModalOpen}
          setOpenModal={setTrialModalOpen}
        />
      ) : null}
      {planModalOpen ? (
        <UpgradePlanModal
          clickedPlan="Data Rooms"
          trigger="datarooms"
          open={planModalOpen}
          setOpen={setPlanModalOpen}
        />
      ) : null}
    </header>
  );
}<|MERGE_RESOLUTION|>--- conflicted
+++ resolved
@@ -9,11 +9,8 @@
 import { Document, DocumentVersion } from "@prisma/client";
 import {
   BetweenHorizontalStartIcon,
-<<<<<<< HEAD
   FileDownIcon,
-=======
   PlusIcon,
->>>>>>> 0c816c10
   SheetIcon,
   Sparkles,
   TrashIcon,
@@ -636,8 +633,7 @@
             )}
             {renderDropdownMenuItem()}
             <DropdownMenuSeparator />
-<<<<<<< HEAD
-
+            
             {/* Export views in CSV */}
             <DropdownMenuItem onClick={() => exportVisitCounts(prismaDocument)}>
               <FileDownIcon className="mr-2 h-4 w-4" />
@@ -646,8 +642,7 @@
             
             <DropdownMenuSeparator />
 
-=======
->>>>>>> 0c816c10
+
             <DropdownMenuItem
               className="text-destructive focus:bg-destructive focus:text-destructive-foreground"
               onClick={(event) => handleButtonClick(event, prismaDocument.id)}
